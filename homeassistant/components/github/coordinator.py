"""Custom data update coordinators for the GitHub integration."""
from __future__ import annotations

from typing import Literal, TypedDict

from aiogithubapi import (
    GitHubAPI,
    GitHubCommitModel,
    GitHubException,
    GitHubNotModifiedException,
    GitHubReleaseModel,
    GitHubRepositoryModel,
    GitHubResponseModel,
)

from homeassistant.config_entries import ConfigEntry
from homeassistant.core import HomeAssistant, T
from homeassistant.exceptions import ConfigEntryAuthFailed
from homeassistant.helpers.update_coordinator import DataUpdateCoordinator, UpdateFailed

from .const import CONF_REPO_SCOPE, DEFAULT_UPDATE_INTERVAL, DOMAIN, LOGGER, IssuesPulls

CoordinatorKeyType = Literal["information", "release", "issue", "commit"]


class GitHubBaseDataUpdateCoordinator(DataUpdateCoordinator[T]):
    """Base class for GitHub data update coordinators."""

    config_entry: ConfigEntry

    def __init__(
        self,
        hass: HomeAssistant,
        entry: ConfigEntry,
        client: GitHubAPI,
        repository: str,
    ) -> None:
        """Initialize GitHub data update coordinator base class."""
        self.config_entry = entry
        self.repository = repository
        self._client = client
        self._last_response: GitHubResponseModel[T] | None = None

        super().__init__(
            hass,
            LOGGER,
            name=DOMAIN,
            update_interval=DEFAULT_UPDATE_INTERVAL,
        )

    @property
    def _etag(self) -> str:
        """Return the ETag of the last response."""
        return self._last_response.etag if self._last_response is not None else None

    async def fetch_data(self) -> GitHubResponseModel[T]:
        """Fetch data from GitHub API."""

    @staticmethod
    def _parse_response(response: GitHubResponseModel[T]) -> T:
        """Parse the response from GitHub API."""
        return response.data

    async def _async_update_data(self) -> T:
        try:
            response = await self.fetch_data()
        except GitHubNotModifiedException:
            LOGGER.debug(
                "Content for %s with %s not modified",
                self.repository,
                self.__class__.__name__,
            )
            # Return the last known data if the request result was not modified
            return self.data
        except GitHubException as exception:
            LOGGER.exception(exception)
            raise UpdateFailed(exception) from exception
        else:
            self._last_response = response
            return self._parse_response(response)


class RepositoryInformationDataUpdateCoordinator(
    GitHubBaseDataUpdateCoordinator[GitHubRepositoryModel]
):
    """Data update coordinator for repository information."""

    async def fetch_data(self) -> GitHubResponseModel[GitHubRepositoryModel]:
        """Get the latest data from GitHub."""
<<<<<<< HEAD
        result = await self._client.repos.get(self.repository)
        scope = "repo" if self.config_entry.options.get(CONF_REPO_SCOPE, False) else ""
        if scope != result.headers.x_oauth_scopes:
            raise ConfigEntryAuthFailed("Invalid OAuth scopes")
        return result.data
=======
        return await self._client.repos.get(self.repository, **{"etag": self._etag})
>>>>>>> 6874b49a


class RepositoryReleaseDataUpdateCoordinator(
    GitHubBaseDataUpdateCoordinator[GitHubReleaseModel]
):
    """Data update coordinator for repository release."""

    @staticmethod
    def _parse_response(
        response: GitHubResponseModel[GitHubReleaseModel | None],
    ) -> GitHubReleaseModel | None:
        """Parse the response from GitHub API."""
        if not response.data:
            return None

        for release in response.data:
            if not release.prerelease:
                return release

        # Fall back to the latest release if no non-prerelease release is found
        return response.data[0]

    async def fetch_data(self) -> GitHubReleaseModel | None:
        """Get the latest data from GitHub."""
        return await self._client.repos.releases.list(
            self.repository, **{"params": {"per_page": 1}, "etag": self._etag}
        )


class RepositoryIssueDataUpdateCoordinator(
    GitHubBaseDataUpdateCoordinator[IssuesPulls]
):
    """Data update coordinator for repository issues."""

    _issue_etag: str | None = None
    _pull_etag: str | None = None

    @staticmethod
    def _parse_response(response: IssuesPulls) -> IssuesPulls:
        """Parse the response from GitHub API."""
        return response

    async def fetch_data(self) -> IssuesPulls:
        """Get the latest data from GitHub."""
        pulls_count = 0
        pull_last = None
        issues_count = 0
        issue_last = None
        try:
            pull_response = await self._client.repos.pulls.list(
                self.repository,
                **{"params": {"per_page": 1}, "etag": self._pull_etag},
            )
        except GitHubNotModifiedException:
            # Return the last known data if the request result was not modified
            pulls_count = self.data.pulls_count
            pull_last = self.data.pull_last
        else:
            self._pull_etag = pull_response.etag
            pulls_count = pull_response.last_page_number or 0
            pull_last = pull_response.data[0] if pulls_count != 0 else None

        try:
            issue_response = await self._client.repos.issues.list(
                self.repository,
                **{"params": {"per_page": 1}, "etag": self._issue_etag},
            )
        except GitHubNotModifiedException:
            # Return the last known data if the request result was not modified
            issues_count = self.data.issues_count
            issue_last = self.data.issue_last
        else:
            self._issue_etag = issue_response.etag
            issues_count = (issue_response.last_page_number or 0) - pulls_count
            issue_last = issue_response.data[0] if issues_count != 0 else None

            if issue_last is not None and issue_last.pull_request:
                issue_response = await self._client.repos.issues.list(self.repository)
                for issue in issue_response.data:
                    if not issue.pull_request:
                        issue_last = issue
                        break

        return IssuesPulls(
            issues_count=issues_count,
            issue_last=issue_last,
            pulls_count=pulls_count,
            pull_last=pull_last,
        )


class RepositoryCommitDataUpdateCoordinator(
    GitHubBaseDataUpdateCoordinator[GitHubCommitModel]
):
    """Data update coordinator for repository commit."""

    @staticmethod
    def _parse_response(
        response: GitHubResponseModel[GitHubCommitModel | None],
    ) -> GitHubCommitModel | None:
        """Parse the response from GitHub API."""
        return response.data[0] if response.data else None

    async def fetch_data(self) -> GitHubCommitModel | None:
        """Get the latest data from GitHub."""
        return await self._client.repos.list_commits(
            self.repository, **{"params": {"per_page": 1}, "etag": self._etag}
        )


class DataUpdateCoordinators(TypedDict):
    """Custom data update coordinators for the GitHub integration."""

    information: RepositoryInformationDataUpdateCoordinator
    release: RepositoryReleaseDataUpdateCoordinator
    issue: RepositoryIssueDataUpdateCoordinator
    commit: RepositoryCommitDataUpdateCoordinator<|MERGE_RESOLUTION|>--- conflicted
+++ resolved
@@ -64,6 +64,11 @@
     async def _async_update_data(self) -> T:
         try:
             response = await self.fetch_data()
+            scope = (
+                "repo" if self.config_entry.options.get(CONF_REPO_SCOPE, False) else ""
+            )
+            if scope != response.headers.x_oauth_scopes:
+                raise ConfigEntryAuthFailed("Invalid OAuth scopes")
         except GitHubNotModifiedException:
             LOGGER.debug(
                 "Content for %s with %s not modified",
@@ -87,15 +92,7 @@
 
     async def fetch_data(self) -> GitHubResponseModel[GitHubRepositoryModel]:
         """Get the latest data from GitHub."""
-<<<<<<< HEAD
-        result = await self._client.repos.get(self.repository)
-        scope = "repo" if self.config_entry.options.get(CONF_REPO_SCOPE, False) else ""
-        if scope != result.headers.x_oauth_scopes:
-            raise ConfigEntryAuthFailed("Invalid OAuth scopes")
-        return result.data
-=======
         return await self._client.repos.get(self.repository, **{"etag": self._etag})
->>>>>>> 6874b49a
 
 
 class RepositoryReleaseDataUpdateCoordinator(
