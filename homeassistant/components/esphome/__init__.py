--- conflicted
+++ resolved
@@ -64,11 +64,8 @@
 
 # Import config flow so that it's added to the registry
 from .entry_data import RuntimeEntryData
-<<<<<<< HEAD
+from .enum_mapper import EsphomeEnumMapper
 from .voice_assistant import VoiceAssistantUDPServer
-=======
-from .enum_mapper import EsphomeEnumMapper
->>>>>>> a0195298
 
 CONF_DEVICE_NAME = "device_name"
 CONF_NOISE_PSK = "noise_psk"
