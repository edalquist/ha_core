"""The Backup integration."""
<<<<<<< HEAD
import voluptuous as vol

from homeassistant.components.hassio import is_hassio
from homeassistant.const import CONF_PASSWORD
=======

>>>>>>> 5900413c
from homeassistant.core import HomeAssistant, ServiceCall
from homeassistant.helpers import config_validation as cv
from homeassistant.helpers.hassio import is_hassio
from homeassistant.helpers.typing import ConfigType

from .const import DATA_MANAGER, DOMAIN, LOGGER
from .http import async_register_http_views
from .manager import BackupManager
from .websocket import async_register_websocket_handlers

CONFIG_SCHEMA = cv.empty_config_schema(DOMAIN)

SERVICE_CREATE_SCHEMA = vol.Schema({vol.Optional(CONF_PASSWORD): str})


async def async_setup(hass: HomeAssistant, config: ConfigType) -> bool:
    """Set up the Backup integration."""
    backup_manager = BackupManager(hass)
    hass.data[DATA_MANAGER] = backup_manager

    with_hassio = is_hassio(hass)

    async_register_websocket_handlers(hass, with_hassio)

    if with_hassio:
        if DOMAIN in config:
            LOGGER.error(
                "The backup integration is not supported on this installation method, "
                "please remove it from your configuration"
            )
        return True

    async def async_handle_create_service(call: ServiceCall) -> None:
        """Service handler for creating backups."""
<<<<<<< HEAD
        await backup_manager.generate_backup(password=call.data.get(CONF_PASSWORD))

    hass.services.async_register(
        DOMAIN,
        "create",
        async_handle_create_service,
        schema=SERVICE_CREATE_SCHEMA,
    )
=======
        await backup_manager.async_create_backup()

    hass.services.async_register(DOMAIN, "create", async_handle_create_service)
>>>>>>> 5900413c

    async_register_http_views(hass)

    return True<|MERGE_RESOLUTION|>--- conflicted
+++ resolved
@@ -1,15 +1,11 @@
 """The Backup integration."""
-<<<<<<< HEAD
+
 import voluptuous as vol
 
 from homeassistant.components.hassio import is_hassio
 from homeassistant.const import CONF_PASSWORD
-=======
-
->>>>>>> 5900413c
 from homeassistant.core import HomeAssistant, ServiceCall
 from homeassistant.helpers import config_validation as cv
-from homeassistant.helpers.hassio import is_hassio
 from homeassistant.helpers.typing import ConfigType
 
 from .const import DATA_MANAGER, DOMAIN, LOGGER
@@ -41,8 +37,7 @@
 
     async def async_handle_create_service(call: ServiceCall) -> None:
         """Service handler for creating backups."""
-<<<<<<< HEAD
-        await backup_manager.generate_backup(password=call.data.get(CONF_PASSWORD))
+        await backup_manager.async_create_backup(password=call.data.get(CONF_PASSWORD))
 
     hass.services.async_register(
         DOMAIN,
@@ -50,11 +45,6 @@
         async_handle_create_service,
         schema=SERVICE_CREATE_SCHEMA,
     )
-=======
-        await backup_manager.async_create_backup()
-
-    hass.services.async_register(DOMAIN, "create", async_handle_create_service)
->>>>>>> 5900413c
 
     async_register_http_views(hass)
 
