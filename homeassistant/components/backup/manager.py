--- conflicted
+++ resolved
@@ -86,6 +86,10 @@
     async def async_remove_backup(self, *, slug: str, **kwargs: Any) -> None:
         """Remove a backup."""
 
+    @abc.abstractmethod
+    async def async_sync_backup(self, *, backup: Backup, **kwargs: Any) -> None:
+        """Sync a backup."""
+
 
 class BackupManager(BaseBackupManager):
     """Backup manager for the Backup integration."""
@@ -115,7 +119,6 @@
 
         self.platforms[integration_domain] = platform
 
-<<<<<<< HEAD
     async def _async_add_platform_agents(
         self,
         hass: HomeAssistant,
@@ -131,10 +134,7 @@
             {f"{integration_domain}.{agent.name}": agent for agent in agents}
         )
 
-    async def pre_backup_actions(self) -> None:
-=======
     async def async_pre_backup_actions(self, **kwargs: Any) -> None:
->>>>>>> fb7bed2e
         """Perform pre backup actions."""
         if not self.loaded_platforms:
             await self.load_platforms()
@@ -166,7 +166,7 @@
             if isinstance(result, Exception):
                 raise result
 
-    async def sync_backup(self, backup: Backup) -> None:
+    async def async_sync_backup(self, *, backup: Backup, **kwargs: Any) -> None:
         """Sync a backup."""
         await self.load_platforms()
 
