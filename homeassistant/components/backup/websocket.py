"""Websocket commands for the Backup integration."""

from typing import Any

import voluptuous as vol

from homeassistant.components import websocket_api
from homeassistant.core import HomeAssistant, callback

from .const import DATA_MANAGER, LOGGER


@callback
def async_register_websocket_handlers(hass: HomeAssistant, with_hassio: bool) -> None:
    """Register websocket commands."""
    if with_hassio:
        websocket_api.async_register_command(hass, handle_backup_end)
        websocket_api.async_register_command(hass, handle_backup_start)
        return

    websocket_api.async_register_command(hass, handle_details)
    websocket_api.async_register_command(hass, handle_info)
    websocket_api.async_register_command(hass, handle_create)
    websocket_api.async_register_command(hass, handle_remove)


@websocket_api.require_admin
@websocket_api.websocket_command({vol.Required("type"): "backup/info"})
@websocket_api.async_response
async def handle_info(
    hass: HomeAssistant,
    connection: websocket_api.ActiveConnection,
    msg: dict[str, Any],
) -> None:
    """List all stored backups."""
    manager = hass.data[DATA_MANAGER]
    backups = await manager.async_get_backups()
    connection.send_result(
        msg["id"],
        {
            "backups": list(backups.values()),
            "backing_up": manager.backing_up,
        },
    )


@websocket_api.require_admin
@websocket_api.websocket_command(
    {
        vol.Required("type"): "backup/details",
        vol.Required("slug"): str,
    }
)
@websocket_api.async_response
async def handle_details(
    hass: HomeAssistant,
    connection: websocket_api.ActiveConnection,
    msg: dict[str, Any],
) -> None:
    """Get backup details for a specific slug."""
    backup = await hass.data[DATA_MANAGER].async_get_backup(slug=msg["slug"])
    connection.send_result(
        msg["id"],
        {
            "backup": backup,
        },
    )


@websocket_api.require_admin
@websocket_api.websocket_command(
    {
        vol.Required("type"): "backup/remove",
        vol.Required("slug"): str,
    }
)
@websocket_api.async_response
async def handle_remove(
    hass: HomeAssistant,
    connection: websocket_api.ActiveConnection,
    msg: dict[str, Any],
) -> None:
    """Remove a backup."""
    await hass.data[DATA_MANAGER].async_remove_backup(slug=msg["slug"])
    connection.send_result(msg["id"])


@websocket_api.require_admin
@websocket_api.websocket_command(
    {
        vol.Required("type"): "backup/generate",
        vol.Optional("password"): str,
    }
)
@websocket_api.async_response
async def handle_create(
    hass: HomeAssistant,
    connection: websocket_api.ActiveConnection,
    msg: dict[str, Any],
) -> None:
    """Generate a backup."""
<<<<<<< HEAD
    manager: BackupManager = hass.data[DOMAIN]
    backup = await manager.generate_backup(password=msg.get("password"))
    connection.send_result(msg["id"], backup)
=======
    backup = await hass.data[DATA_MANAGER].async_create_backup()
    connection.send_result(msg["id"], backup)


@websocket_api.ws_require_user(only_supervisor=True)
@websocket_api.websocket_command({vol.Required("type"): "backup/start"})
@websocket_api.async_response
async def handle_backup_start(
    hass: HomeAssistant,
    connection: websocket_api.ActiveConnection,
    msg: dict[str, Any],
) -> None:
    """Backup start notification."""
    manager = hass.data[DATA_MANAGER]
    manager.backing_up = True
    LOGGER.debug("Backup start notification")

    try:
        await manager.async_pre_backup_actions()
    except Exception as err:  # noqa: BLE001
        connection.send_error(msg["id"], "pre_backup_actions_failed", str(err))
        return

    connection.send_result(msg["id"])


@websocket_api.ws_require_user(only_supervisor=True)
@websocket_api.websocket_command({vol.Required("type"): "backup/end"})
@websocket_api.async_response
async def handle_backup_end(
    hass: HomeAssistant,
    connection: websocket_api.ActiveConnection,
    msg: dict[str, Any],
) -> None:
    """Backup end notification."""
    manager = hass.data[DATA_MANAGER]
    manager.backing_up = False
    LOGGER.debug("Backup end notification")

    try:
        await manager.async_post_backup_actions()
    except Exception as err:  # noqa: BLE001
        connection.send_error(msg["id"], "post_backup_actions_failed", str(err))
        return

    connection.send_result(msg["id"])
>>>>>>> 5900413c
<|MERGE_RESOLUTION|>--- conflicted
+++ resolved
@@ -99,12 +99,9 @@
     msg: dict[str, Any],
 ) -> None:
     """Generate a backup."""
-<<<<<<< HEAD
-    manager: BackupManager = hass.data[DOMAIN]
-    backup = await manager.generate_backup(password=msg.get("password"))
-    connection.send_result(msg["id"], backup)
-=======
-    backup = await hass.data[DATA_MANAGER].async_create_backup()
+    backup = await hass.data[DATA_MANAGER].async_create_backup(
+        password=msg.get("password")
+    )
     connection.send_result(msg["id"], backup)
 
 
@@ -149,5 +146,4 @@
         connection.send_error(msg["id"], "post_backup_actions_failed", str(err))
         return
 
-    connection.send_result(msg["id"])
->>>>>>> 5900413c
+    connection.send_result(msg["id"])