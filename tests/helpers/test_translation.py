--- conflicted
+++ resolved
@@ -582,19 +582,15 @@
     ) as mock:
         hass.bus.async_fire(EVENT_CORE_CONFIG_UPDATE, {"language": "en"})
         await hass.async_block_till_done()
-<<<<<<< HEAD
-        mock.assert_called_once_with(hass.config.language, set())
-=======
         mock.assert_not_called()
 
     # Should be called if the language is different
     with patch(
-        "homeassistant.helpers.translation._async_load_state_translations_to_cache",
+        "homeassistant.helpers.translation._TranslationCache.async_load",
     ) as mock:
         hass.bus.async_fire(EVENT_CORE_CONFIG_UPDATE, {"language": "es"})
         await hass.async_block_till_done()
-        mock.assert_called_once_with(hass, "es", None)
->>>>>>> 4894d8f3
+        mock.assert_called_once_with("es", set())
 
     with patch(
         "homeassistant.helpers.translation._TranslationCache.async_load",
