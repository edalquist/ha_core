"""Tests for the Backup integration."""
<<<<<<< HEAD
from typing import Any
=======

>>>>>>> 5900413c
from unittest.mock import patch

import pytest
from syrupy import SnapshotAssertion

from homeassistant.components.backup.manager import Backup
from homeassistant.core import HomeAssistant
from homeassistant.exceptions import HomeAssistantError

from .common import TEST_BACKUP, setup_backup_integration

from tests.typing import WebSocketGenerator


@pytest.fixture
def sync_access_token_proxy(
    access_token_fixture_name: str,
    request: pytest.FixtureRequest,
) -> str:
    """Non-async proxy for the *_access_token fixture.

    Workaround for https://github.com/pytest-dev/pytest-asyncio/issues/112
    """
    return request.getfixturevalue(access_token_fixture_name)


@pytest.mark.parametrize(
    "with_hassio",
    [
        pytest.param(True, id="with_hassio"),
        pytest.param(False, id="without_hassio"),
    ],
)
async def test_info(
    hass: HomeAssistant,
    hass_ws_client: WebSocketGenerator,
    snapshot: SnapshotAssertion,
    with_hassio: bool,
) -> None:
    """Test getting backup info."""
    await setup_backup_integration(hass, with_hassio=with_hassio)

    client = await hass_ws_client(hass)
    await hass.async_block_till_done()

    with patch(
        "homeassistant.components.backup.manager.BackupManager.async_get_backups",
        return_value={TEST_BACKUP.slug: TEST_BACKUP},
    ):
        await client.send_json_auto_id({"type": "backup/info"})
        assert snapshot == await client.receive_json()


@pytest.mark.parametrize(
    "backup_content",
    [
        pytest.param(TEST_BACKUP, id="with_backup_content"),
        pytest.param(None, id="without_backup_content"),
    ],
)
@pytest.mark.parametrize(
    "with_hassio",
    [
        pytest.param(True, id="with_hassio"),
        pytest.param(False, id="without_hassio"),
    ],
)
async def test_details(
    hass: HomeAssistant,
    hass_ws_client: WebSocketGenerator,
    snapshot: SnapshotAssertion,
    with_hassio: bool,
    backup_content: Backup | None,
) -> None:
    """Test getting backup info."""
    await setup_backup_integration(hass, with_hassio=with_hassio)

    client = await hass_ws_client(hass)
    await hass.async_block_till_done()

    with patch(
        "homeassistant.components.backup.manager.BackupManager.async_get_backup",
        return_value=backup_content,
    ):
        await client.send_json_auto_id({"type": "backup/details", "slug": "abc123"})
        assert await client.receive_json() == snapshot


@pytest.mark.parametrize(
    "with_hassio",
    [
        pytest.param(True, id="with_hassio"),
        pytest.param(False, id="without_hassio"),
    ],
)
async def test_remove(
    hass: HomeAssistant,
    hass_ws_client: WebSocketGenerator,
    snapshot: SnapshotAssertion,
    with_hassio: bool,
) -> None:
    """Test removing a backup file."""
    await setup_backup_integration(hass, with_hassio=with_hassio)

    client = await hass_ws_client(hass)
    await hass.async_block_till_done()

    with patch(
        "homeassistant.components.backup.manager.BackupManager.async_remove_backup",
    ):
        await client.send_json_auto_id({"type": "backup/remove", "slug": "abc123"})
        assert snapshot == await client.receive_json()


@pytest.mark.parametrize(
<<<<<<< HEAD
    "data",
    (
        None,
        {},
        {"password": "abc123"},
    ),
=======
    "with_hassio",
    [
        pytest.param(True, id="with_hassio"),
        pytest.param(False, id="without_hassio"),
    ],
>>>>>>> 5900413c
)
async def test_generate(
    hass: HomeAssistant,
    hass_ws_client: WebSocketGenerator,
<<<<<<< HEAD
    data: dict[str, Any] | None,
=======
    snapshot: SnapshotAssertion,
    with_hassio: bool,
>>>>>>> 5900413c
) -> None:
    """Test generating a backup."""
    await setup_backup_integration(hass, with_hassio=with_hassio)

    client = await hass_ws_client(hass)
    await hass.async_block_till_done()

    with patch(
        "homeassistant.components.backup.manager.BackupManager.async_create_backup",
        return_value=TEST_BACKUP,
    ):
<<<<<<< HEAD
        await client.send_json({"id": 1, "type": "backup/generate", **(data or {})})
        msg = await client.receive_json()
=======
        await client.send_json_auto_id({"type": "backup/generate"})
        assert snapshot == await client.receive_json()


@pytest.mark.parametrize(
    "access_token_fixture_name",
    ["hass_access_token", "hass_supervisor_access_token"],
)
@pytest.mark.parametrize(
    ("with_hassio"),
    [
        pytest.param(True, id="with_hassio"),
        pytest.param(False, id="without_hassio"),
    ],
)
async def test_backup_end(
    hass: HomeAssistant,
    hass_ws_client: WebSocketGenerator,
    snapshot: SnapshotAssertion,
    sync_access_token_proxy: str,
    *,
    access_token_fixture_name: str,
    with_hassio: bool,
) -> None:
    """Test handling of post backup actions from a WS command."""
    await setup_backup_integration(hass, with_hassio=with_hassio)

    client = await hass_ws_client(hass, sync_access_token_proxy)
    await hass.async_block_till_done()

    with patch(
        "homeassistant.components.backup.manager.BackupManager.async_post_backup_actions",
    ):
        await client.send_json_auto_id({"type": "backup/end"})
        assert snapshot == await client.receive_json()


@pytest.mark.parametrize(
    "access_token_fixture_name",
    ["hass_access_token", "hass_supervisor_access_token"],
)
@pytest.mark.parametrize(
    ("with_hassio"),
    [
        pytest.param(True, id="with_hassio"),
        pytest.param(False, id="without_hassio"),
    ],
)
async def test_backup_start(
    hass: HomeAssistant,
    hass_ws_client: WebSocketGenerator,
    snapshot: SnapshotAssertion,
    sync_access_token_proxy: str,
    *,
    access_token_fixture_name: str,
    with_hassio: bool,
) -> None:
    """Test handling of pre backup actions from a WS command."""
    await setup_backup_integration(hass, with_hassio=with_hassio)

    client = await hass_ws_client(hass, sync_access_token_proxy)
    await hass.async_block_till_done()

    with patch(
        "homeassistant.components.backup.manager.BackupManager.async_pre_backup_actions",
    ):
        await client.send_json_auto_id({"type": "backup/start"})
        assert snapshot == await client.receive_json()


@pytest.mark.parametrize(
    "exception",
    [
        TimeoutError(),
        HomeAssistantError("Boom"),
        Exception("Boom"),
    ],
)
async def test_backup_end_excepion(
    hass: HomeAssistant,
    hass_ws_client: WebSocketGenerator,
    snapshot: SnapshotAssertion,
    hass_supervisor_access_token: str,
    exception: Exception,
) -> None:
    """Test exception handling while running post backup actions from a WS command."""
    await setup_backup_integration(hass, with_hassio=True)

    client = await hass_ws_client(hass, hass_supervisor_access_token)
    await hass.async_block_till_done()

    with patch(
        "homeassistant.components.backup.manager.BackupManager.async_post_backup_actions",
        side_effect=exception,
    ):
        await client.send_json_auto_id({"type": "backup/end"})
        assert snapshot == await client.receive_json()


@pytest.mark.parametrize(
    "exception",
    [
        TimeoutError(),
        HomeAssistantError("Boom"),
        Exception("Boom"),
    ],
)
async def test_backup_start_excepion(
    hass: HomeAssistant,
    hass_ws_client: WebSocketGenerator,
    snapshot: SnapshotAssertion,
    hass_supervisor_access_token: str,
    exception: Exception,
) -> None:
    """Test exception handling while running pre backup actions from a WS command."""
    await setup_backup_integration(hass, with_hassio=True)
>>>>>>> 5900413c

    client = await hass_ws_client(hass, hass_supervisor_access_token)
    await hass.async_block_till_done()

    with patch(
        "homeassistant.components.backup.manager.BackupManager.async_pre_backup_actions",
        side_effect=exception,
    ):
        await client.send_json_auto_id({"type": "backup/start"})
        assert snapshot == await client.receive_json()<|MERGE_RESOLUTION|>--- conflicted
+++ resolved
@@ -1,9 +1,6 @@
 """Tests for the Backup integration."""
-<<<<<<< HEAD
+
 from typing import Any
-=======
-
->>>>>>> 5900413c
 from unittest.mock import patch
 
 import pytest
@@ -119,30 +116,26 @@
 
 
 @pytest.mark.parametrize(
-<<<<<<< HEAD
     "data",
-    (
+    [
         None,
         {},
         {"password": "abc123"},
-    ),
-=======
-    "with_hassio",
-    [
-        pytest.param(True, id="with_hassio"),
-        pytest.param(False, id="without_hassio"),
-    ],
->>>>>>> 5900413c
+    ],
+)
+@pytest.mark.parametrize(
+    "with_hassio",
+    [
+        pytest.param(True, id="with_hassio"),
+        pytest.param(False, id="without_hassio"),
+    ],
 )
 async def test_generate(
     hass: HomeAssistant,
     hass_ws_client: WebSocketGenerator,
-<<<<<<< HEAD
     data: dict[str, Any] | None,
-=======
-    snapshot: SnapshotAssertion,
-    with_hassio: bool,
->>>>>>> 5900413c
+    snapshot: SnapshotAssertion,
+    with_hassio: bool,
 ) -> None:
     """Test generating a backup."""
     await setup_backup_integration(hass, with_hassio=with_hassio)
@@ -154,11 +147,7 @@
         "homeassistant.components.backup.manager.BackupManager.async_create_backup",
         return_value=TEST_BACKUP,
     ):
-<<<<<<< HEAD
-        await client.send_json({"id": 1, "type": "backup/generate", **(data or {})})
-        msg = await client.receive_json()
-=======
-        await client.send_json_auto_id({"type": "backup/generate"})
+        await client.send_json_auto_id({"type": "backup/generate", **(data or {})})
         assert snapshot == await client.receive_json()
 
 
@@ -274,7 +263,6 @@
 ) -> None:
     """Test exception handling while running pre backup actions from a WS command."""
     await setup_backup_integration(hass, with_hassio=True)
->>>>>>> 5900413c
 
     client = await hass_ws_client(hass, hass_supervisor_access_token)
     await hass.async_block_till_done()
